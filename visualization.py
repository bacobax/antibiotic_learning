"""
Matplotlib visualization for bacteria simulation.
"""

import numpy as np
import matplotlib.pyplot as plt
import matplotlib.animation as animation

from config import BACTERIAL_TYPES, ANIMATION_FPS


class SimulationVisualizer:
    """Matplotlib visualizer for bacteria simulation."""
    
    def __init__(self, model, on_click_callback):
        """
        Initialize visualizer.
        
        Args:
            model: The simulation model
            on_click_callback: Callback for handling clicks on bacteria
        """
        self.model = model
        self.on_click_callback = on_click_callback
        
        # Color mapping for bacterial types
        self.bacterial_type_names = list(BACTERIAL_TYPES.keys())
        self.color_map = {name: i for i, name in enumerate(self.bacterial_type_names)}
        
        # Colors for bacterial types in trait plots
        self.type_colors = {
            "E.coli": "blue",
            "Staph": "red",
            "Pseudomonas": "green"
        }
        
        # Animation settings
        self.animation_fps = ANIMATION_FPS
        self.animation_interval = int(1000 / self.animation_fps)
        self.animation = None
        
        # Highlighting
        self.highlighted_bacterium_id = None
        
        # Setup visualization
        self._setup_plots()
        
        # Click handling
        self.fig.canvas.mpl_connect('button_press_event', self._on_click)

    def _setup_plots(self):
        """Setup matplotlib figure and subplots"""
        # Larger figure for more content
        self.fig = plt.figure(figsize=(20, 10))
        gs = self.fig.add_gridspec(4, 4, hspace=0.3, wspace=0.3)

        # LEFT SIDE: Main simulation view (50% width, full height)
        self.ax = self.fig.add_subplot(gs[:, 0:2])
        self.ax.set_title("Bacteria Simulation")

        # RIGHT TOP: Three existing plots (Food, Population, Energy)
        # Food level plot
        self.ax_food = self.fig.add_subplot(gs[0, 2])
        self.ax_food.set_xlabel('Steps', fontsize=8)
        self.ax_food.set_ylabel('Total Food', fontsize=8)
        self.ax_food.tick_params(labelsize=7)
        self.ax_food.grid(True, alpha=0.3)
        self.line_food, = self.ax_food.plot([], [], label='Food Level', color='green', linewidth=1.5)
        self.ax_food.legend(fontsize=7)
        self.ax_food.set_title('Food Level', fontsize=9)

        # Population plot
        self.ax_pop = self.fig.add_subplot(gs[0, 3])
        self.ax_pop.set_xlabel('Steps', fontsize=8)
        self.ax_pop.set_ylabel('Population', fontsize=8)
        self.ax_pop.tick_params(labelsize=7)
        self.ax_pop.grid(True, alpha=0.3)
        self.line_pop, = self.ax_pop.plot([], [], label='Population', color='blue', linewidth=1.5)
        self.ax_pop.legend(fontsize=7)
        self.ax_pop.set_title('Total Population', fontsize=9)

        # Energy plot
        self.ax_energy = self.fig.add_subplot(gs[1, 2:4])
        self.ax_energy.set_xlabel('Steps', fontsize=8)
        self.ax_energy.set_ylabel('Energy', fontsize=8)
        self.ax_energy.tick_params(labelsize=7)
        self.ax_energy.grid(True, alpha=0.3)
        self.line_energy_avg, = self.ax_energy.plot([], [], label='Avg Energy', color='red', linewidth=1.5)
        self.line_energy_worst, = self.ax_energy.plot([], [], label='Worst 10 Energy', color='green', linewidth=1.5)
        self.line_energy_top, = self.ax_energy.plot([], [], label='Top 10 Energy', color='blue', linewidth=1.5)
        self.ax_energy.legend(fontsize=7)
        self.ax_energy.set_title('Average Energy (Top 10)', fontsize=9)

        # RIGHT BOTTOM: Trait evolution plots per bacterial type
        # We'll create one plot per trait showing all bacterial types
        self.ax_enzyme = self.fig.add_subplot(gs[2, 2])
        self.ax_efflux = self.fig.add_subplot(gs[2, 3])
        self.ax_membrane = self.fig.add_subplot(gs[3, 2])
        self.ax_repair = self.fig.add_subplot(gs[3, 3])
        
        # Store trait axes for easy access
        self.trait_axes = {
            'enzyme': self.ax_enzyme,
            'efflux': self.ax_efflux,
            'membrane': self.ax_membrane,
            'repair': self.ax_repair
        }
        
        # Initialize trait plot lines for each bacterial type
        self.trait_lines = {}
        for trait, ax in self.trait_axes.items():
            ax.set_xlabel('Steps', fontsize=8)
            ax.set_ylabel(f'Avg {trait.capitalize()}', fontsize=8)
            ax.tick_params(labelsize=7)
            ax.grid(True, alpha=0.3)
            ax.set_title(f'{trait.capitalize()} Trait Evolution', fontsize=9)
            
            self.trait_lines[trait] = {}
            for btype in self.bacterial_type_names:
                color = self.type_colors.get(btype, 'gray')
                line, = ax.plot([], [], label=btype, color=color, linewidth=1.5, alpha=0.8)
                self.trait_lines[trait][btype] = line
            
            ax.legend(fontsize=6, loc='best')

<<<<<<< HEAD
        # Initialize plot elements
        self.scat = None
        self.scat_persistors = None  # Separate scatter for persistor bacteria
=======
        # Initialize plot elements - now we need separate scatter plots for circles and stars
        self.scat_circles = None
        self.scat_stars = None
>>>>>>> 81a8ef18
        self.highlight_scat = None
        self.im_food = None
        self.im_ab = None

    def _on_click(self, event):
        """Handle mouse clicks to select bacteria"""
        if event.inaxes != self.ax:
            return
            
        x, y = event.xdata, event.ydata
        if x is None or y is None:
            return
            
        # Find closest bacterium
        min_dist = float('inf')
        closest_bacterium = None
        
        for bacterium in self.model.agent_set:
            dist = np.sqrt((bacterium.pos[0] - x)**2 + (bacterium.pos[1] - y)**2)
            if dist < min_dist:
                min_dist = dist
                closest_bacterium = bacterium
                
        if closest_bacterium and min_dist < 5.0:
            self.highlighted_bacterium_id = closest_bacterium.unique_id
            print(f"Viewing bacterium {closest_bacterium.unique_id} ({closest_bacterium.bacterial_type})")
            self.on_click_callback(closest_bacterium.unique_id)

    def get_bacterial_colors(self, agents):
        """Get numerical colors for bacterial types"""
        return [self.color_map.get(a.bacterial_type, 0) for a in agents]

    def update_history_plots(self):
        """Update history line plots"""
        history = self.model.history
        if len(history['steps']) > 0:
            # Food plot
            self.line_food.set_data(history['steps'], history['total_food'])
            self.ax_food.set_xlim(0, max(10, max(history['steps'])))
            self.ax_food.set_ylim(0, max(10, max(history['total_food']) * 1.1))
            
            # Population plot
            self.line_pop.set_data(history['steps'], history['population'])
            self.ax_pop.set_xlim(0, max(10, max(history['steps'])))
            self.ax_pop.set_ylim(0, max(10, max(history['population']) * 1.1))
            
            # Energy plot
            self.line_energy_avg.set_data(history['steps'], history['avg_energy'])
            self.line_energy_worst.set_data(history['steps'], history['avg_energy_worst'])
            self.line_energy_top.set_data(history['steps'], history['avg_energy_top'])
            self.ax_energy.set_xlim(0, max(10, max(history['steps'])))
            self.ax_energy.set_ylim(0, max(10, max(history['avg_energy']) * 1.1))
            
        # Update trait evolution plots
        self._update_trait_plots()

    def _update_trait_plots(self):
        """Update trait evolution plots for each bacterial type"""
        history = self.model.history
        
        if len(history['steps']) > 0:
            # Update each trait plot
            for trait in ['enzyme', 'efflux', 'membrane', 'repair']:
                ax = self.trait_axes[trait]
                max_val = 0.01
                
                for btype in self.bacterial_type_names:
                    # Get data from history
                    trait_key = f'{btype}_avg_{trait}'
                    
                    if trait_key in history and len(history[trait_key]) > 0:
                        data = history[trait_key]
                        steps = history['steps'][:len(data)]
                        
                        self.trait_lines[trait][btype].set_data(steps, data)
                        
                        if len(data) > 0:
                            max_val = max(max_val, max(data) * 1.1)
                    else:
                        self.trait_lines[trait][btype].set_data([], [])
                
                # Update axis limits
                if len(history['steps']) > 0:
                    ax.set_xlim(0, max(10, max(history['steps'])))
                    ax.set_ylim(0, max(1.0, max_val))

    def update_main_plot(self):
        """Update the main simulation plot"""
        agents = list(self.model.agent_set)
        
<<<<<<< HEAD
        # Separate active and persistor bacteria
        active_agents = [a for a in agents if not a.is_persistor]
        persistor_agents = [a for a in agents if a.is_persistor]
        
        active_positions = [a.pos for a in active_agents]
        persistor_positions = [a.pos for a in persistor_agents]
        
        active_colors = self.get_bacterial_colors(active_agents)
        persistor_colors = self.get_bacterial_colors(persistor_agents)
        
        # Update active bacteria scatter plot (normal border)
        if self.scat is None:
            self.scat = self.ax.scatter(
                [pos[0] for pos in active_positions],
                [pos[1] for pos in active_positions],
                c=active_colors,
=======
        # Separate agents into those with and without HGT gene
        agents_circles = [a for a in agents if not a.has_hgt_gene]
        agents_stars = [a for a in agents if a.has_hgt_gene]
        
        positions_circles = [a.pos for a in agents_circles]
        colors_circles = self.get_bacterial_colors(agents_circles)
        
        positions_stars = [a.pos for a in agents_stars]
        colors_stars = self.get_bacterial_colors(agents_stars)
        
        # Update bacteria scatter plot for circles (no HGT gene)
        if self.scat_circles is None:
            self.scat_circles = self.ax.scatter(
                [pos[0] for pos in positions_circles] if positions_circles else [],
                [pos[1] for pos in positions_circles] if positions_circles else [],
                c=colors_circles if colors_circles else [],
>>>>>>> 81a8ef18
                cmap="viridis",
                s=15,
                marker='o',
                edgecolor="k",
                linewidths=0.5,
                alpha=0.7,
            )
        else:
<<<<<<< HEAD
            if len(active_positions) > 0:
                self.scat.set_offsets(active_positions)
                self.scat.set_array(np.array(active_colors))
=======
            if len(positions_circles) > 0:
                self.scat_circles.set_offsets(positions_circles)
                self.scat_circles.set_array(np.array(colors_circles))
>>>>>>> 81a8ef18
            else:
                self.scat_circles.set_offsets(np.empty((0, 2)))
                self.scat_circles.set_array(np.array([]))
        
        # Update bacteria scatter plot for stars (HGT gene)
        if self.scat_stars is None:
            self.scat_stars = self.ax.scatter(
                [pos[0] for pos in positions_stars] if positions_stars else [],
                [pos[1] for pos in positions_stars] if positions_stars else [],
                c=colors_stars if colors_stars else [],
                cmap="viridis",
                s=50,  # Slightly larger for visibility
                marker='*',
                edgecolor="k",
                alpha=0.7,
            )
        else:
            if len(positions_stars) > 0:
                self.scat_stars.set_offsets(positions_stars)
                self.scat_stars.set_array(np.array(colors_stars))
            else:
                self.scat_stars.set_offsets(np.empty((0, 2)))
                self.scat_stars.set_array(np.array([]))
        
        # Update persistor bacteria scatter plot (thicker border)
        if self.scat_persistors is None:
            self.scat_persistors = self.ax.scatter(
                [pos[0] for pos in persistor_positions],
                [pos[1] for pos in persistor_positions],
                c=persistor_colors,
                cmap="viridis",
                s=15,
                edgecolor="purple",  # Distinctive color for persistors
                linewidths=2.5,      # Thicker border for persistors
                alpha=0.7,
                zorder=5  # Draw on top of active bacteria
            )
        else:
            if len(persistor_positions) > 0:
                self.scat_persistors.set_offsets(persistor_positions)
                self.scat_persistors.set_array(np.array(persistor_colors))
            else:
                self.scat_persistors.set_offsets(np.empty((0, 2)))
                self.scat_persistors.set_array(np.array([]))
        
        # Update field overlays
        if self.im_food is None:
            self.im_food = self.ax.imshow(
                self.model.food_field.T,
                extent=[0, self.model.width, 0, self.model.height],
                origin="lower",
                cmap="Greens",
                alpha=0.3,
            )
        else:
            self.im_food.set_data(self.model.food_field.T)
        
        if self.im_ab is None:
            self.im_ab = self.ax.imshow(
                self.model.antibiotic_field.T,
                extent=[0, self.model.width, 0, self.model.height],
                origin="lower",
                cmap="Reds",
                alpha=0.3,
            )
        else:
            self.im_ab.set_data(self.model.antibiotic_field.T)
        
        # Highlight selected bacterium
        self._update_highlight(agents)
        
        # Update title with persistor count
        persistor_count = len(persistor_agents)
        self.ax.set_title(
            f"Step: {self.model.step_count} | Agents: {len(agents)} (Persistors: {persistor_count})", 
            fontsize=11
        )
        self.ax.set_xlim(0, self.model.width)
        self.ax.set_ylim(0, self.model.height)

    def update_graphs(self):
        """Update only the history plots (separate from main plot for performance mode)"""
        self.update_history_plots()

    def _update_highlight(self, agents):
        """Update highlighted bacterium visualization"""
        if self.highlighted_bacterium_id is not None:
            highlighted_bacterium = next(
                (b for b in agents if b.unique_id == self.highlighted_bacterium_id), None
            )
            if highlighted_bacterium:
                highlight_pos = [[highlighted_bacterium.pos[0], highlighted_bacterium.pos[1]]]
                # Use star marker if bacterium has HGT gene, circle otherwise
                marker = '*' if highlighted_bacterium.has_hgt_gene else 'o'
                marker_size = 250 if highlighted_bacterium.has_hgt_gene else 150
                
                if self.highlight_scat is None:
                    self.highlight_scat = self.ax.scatter(
                        highlight_pos[0][0],
                        highlight_pos[0][1],
                        c='yellow',
                        s=marker_size,
                        edgecolor="black",
                        linewidths=2,
                        alpha=1.0,
                        marker=marker,
                        zorder=10
                    )
                else:
                    # Need to remove and recreate if marker changes
                    self.highlight_scat.remove()
                    self.highlight_scat = self.ax.scatter(
                        highlight_pos[0][0],
                        highlight_pos[0][1],
                        c='yellow',
                        s=marker_size,
                        edgecolor="black",
                        linewidths=2,
                        alpha=1.0,
                        marker=marker,
                        zorder=10
                    )
            else:
                # Bacterium died
                if self.highlight_scat is not None:
                    self.highlight_scat.remove()
                    self.highlight_scat = None
                self.highlighted_bacterium_id = None
        elif self.highlight_scat is not None:
            self.highlight_scat.remove()
            self.highlight_scat = None

    def clear_highlight(self):
        """Clear highlighted bacterium"""
        if self.highlight_scat is not None:
            self.highlight_scat.remove()
            self.highlight_scat = None
        self.highlighted_bacterium_id = None

    def set_highlighted_bacterium(self, bacterium_id):
        """Set the highlighted bacterium ID"""
        self.highlighted_bacterium_id = bacterium_id

    def draw(self):
        """Redraw the canvas"""
        try:
            self.update_history_plots()
            self.fig.canvas.draw_idle()
        except Exception as e:
            print(f"Plot update error: {e}")

    def show(self):
        """Show the matplotlib figure"""
        plt.show()<|MERGE_RESOLUTION|>--- conflicted
+++ resolved
@@ -123,15 +123,11 @@
             
             ax.legend(fontsize=6, loc='best')
 
-<<<<<<< HEAD
         # Initialize plot elements
         self.scat = None
         self.scat_persistors = None  # Separate scatter for persistor bacteria
-=======
         # Initialize plot elements - now we need separate scatter plots for circles and stars
-        self.scat_circles = None
-        self.scat_stars = None
->>>>>>> 81a8ef18
+        self.scat_hgt = None
         self.highlight_scat = None
         self.im_food = None
         self.im_ab = None
@@ -222,41 +218,28 @@
         """Update the main simulation plot"""
         agents = list(self.model.agent_set)
         
-<<<<<<< HEAD
         # Separate active and persistor bacteria
-        active_agents = [a for a in agents if not a.is_persistor]
+        
         persistor_agents = [a for a in agents if a.is_persistor]
+        hgt_agents = [a for a in agents if a.has_hgt_gene]
+        # rest of the agents
+        active_agents = [a for a in agents if (not a.is_persistor and not a.has_hgt_gene)]
         
         active_positions = [a.pos for a in active_agents]
         persistor_positions = [a.pos for a in persistor_agents]
+        hgt_positions = [a.pos for a in hgt_agents]
+        
         
         active_colors = self.get_bacterial_colors(active_agents)
         persistor_colors = self.get_bacterial_colors(persistor_agents)
+        hgt_colors = self.get_bacterial_colors(hgt_agents)
         
         # Update active bacteria scatter plot (normal border)
         if self.scat is None:
             self.scat = self.ax.scatter(
-                [pos[0] for pos in active_positions],
-                [pos[1] for pos in active_positions],
-                c=active_colors,
-=======
-        # Separate agents into those with and without HGT gene
-        agents_circles = [a for a in agents if not a.has_hgt_gene]
-        agents_stars = [a for a in agents if a.has_hgt_gene]
-        
-        positions_circles = [a.pos for a in agents_circles]
-        colors_circles = self.get_bacterial_colors(agents_circles)
-        
-        positions_stars = [a.pos for a in agents_stars]
-        colors_stars = self.get_bacterial_colors(agents_stars)
-        
-        # Update bacteria scatter plot for circles (no HGT gene)
-        if self.scat_circles is None:
-            self.scat_circles = self.ax.scatter(
-                [pos[0] for pos in positions_circles] if positions_circles else [],
-                [pos[1] for pos in positions_circles] if positions_circles else [],
-                c=colors_circles if colors_circles else [],
->>>>>>> 81a8ef18
+                [pos[0] for pos in active_positions] if active_positions else [],
+                [pos[1] for pos in active_positions] if active_positions else [],
+                c=active_colors if active_colors else [],
                 cmap="viridis",
                 s=15,
                 marker='o',
@@ -265,25 +248,19 @@
                 alpha=0.7,
             )
         else:
-<<<<<<< HEAD
             if len(active_positions) > 0:
                 self.scat.set_offsets(active_positions)
                 self.scat.set_array(np.array(active_colors))
-=======
-            if len(positions_circles) > 0:
-                self.scat_circles.set_offsets(positions_circles)
-                self.scat_circles.set_array(np.array(colors_circles))
->>>>>>> 81a8ef18
             else:
-                self.scat_circles.set_offsets(np.empty((0, 2)))
-                self.scat_circles.set_array(np.array([]))
+                self.scat.set_offsets(np.empty((0, 2)))
+                self.scat.set_array(np.array([]))
         
         # Update bacteria scatter plot for stars (HGT gene)
-        if self.scat_stars is None:
-            self.scat_stars = self.ax.scatter(
-                [pos[0] for pos in positions_stars] if positions_stars else [],
-                [pos[1] for pos in positions_stars] if positions_stars else [],
-                c=colors_stars if colors_stars else [],
+        if self.scat_hgt is None:
+            self.scat_hgt = self.ax.scatter(
+                [pos[0] for pos in hgt_positions] if hgt_positions else [],
+                [pos[1] for pos in hgt_positions] if hgt_positions else [],
+                c=hgt_colors if hgt_colors else [],
                 cmap="viridis",
                 s=50,  # Slightly larger for visibility
                 marker='*',
@@ -291,12 +268,12 @@
                 alpha=0.7,
             )
         else:
-            if len(positions_stars) > 0:
-                self.scat_stars.set_offsets(positions_stars)
-                self.scat_stars.set_array(np.array(colors_stars))
+            if len(hgt_positions) > 0:
+                self.scat_hgt.set_offsets(hgt_positions)
+                self.scat_hgt.set_array(np.array(hgt_colors))
             else:
-                self.scat_stars.set_offsets(np.empty((0, 2)))
-                self.scat_stars.set_array(np.array([]))
+                self.scat_hgt.set_offsets(np.empty((0, 2)))
+                self.scat_hgt.set_array(np.array([]))
         
         # Update persistor bacteria scatter plot (thicker border)
         if self.scat_persistors is None:
