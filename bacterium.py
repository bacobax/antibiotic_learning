--- conflicted
+++ resolved
@@ -22,15 +22,11 @@
         self.pos = None
         self.energy = random.uniform(1.0, 2.0)
         self.bacterial_type = bacterial_type
-<<<<<<< HEAD
         self.age = 0.0  # Float to support fractional aging for persistors
         
         # Initialize persistor state flag
         self.is_persistor = False
-=======
-        self.age = 0
         self.has_hgt_gene = random.random() < 0.05  # 5% chance of having HGT gene
->>>>>>> 81a8ef18
         
         # Initialize traits
         self._initialize_traits(bacterial_type)
