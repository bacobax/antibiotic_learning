--- conflicted
+++ resolved
@@ -537,47 +537,11 @@
             # print("exception:", sys.exc_info())
             raise Exception("Agent movement failed")
 
-<<<<<<< HEAD
-        # Consume food at location (sampled from field)
-        fx, fy = self.model.nutrient_to_field_coords(self.pos)
-        food_amount = self.model.sample_field(self.model.food_field, fx, fy)
-        consumed = min(food_amount, FOOD_CONSUMPTION_PER_STEP)
-        self.model.subtract_from_field(self.model.food_field, fx, fy, consumed)
-        self.energy += consumed * ENERGY_FROM_FOOD_SCALE
-
-        # Energy decay - bacteria need constant food to survive
-        self.energy -= 0.05  # Base metabolic cost
-        
-        # Death by starvation
-        if self.energy <= 0:
-            self.model.individual_tracker.mark_death(self.unique_id, 'starvation')
-            self.model.to_remove.add(self)
-            return
-
-        # Antibiotic effect using new survival formula
-        a_conc = self.model.sample_field(self.model.antibiotic_field, fx, fy)
-        # print(f"Antibiotic concentration at bacterium {self.unique_id}: {a_conc:.3f}")
-        if a_conc > 0:
-            survival_prob = self.calculate_survival_probability(a_conc, self.model.current_antibiotic)
-            if(survival_prob < 0.0):
-                print("Warning: negative survival probability computed.")
-            elif(survival_prob > 1.0):
-                print("Warning: survival probability greater than 1 computed.")
-            if random.random() > survival_prob:
-                self.model.individual_tracker.mark_death(self.unique_id, f'antibiotic_{self.model.current_antibiotic}')
-                self.model.to_remove.add(self)
-                return
-
-        # Reproduction
-        if self.energy >= REPRODUCTION_ENERGY_THRESHOLD:
-            self.energy /= 2.0
-=======
         # 7) Reproduction based on energy threshold
         if self.energy >= GROWTH_PARAMS["e_div"]:
             self.energy /= 2.0  # Split energy between parent and child
             
             # Create child with mutations
->>>>>>> 1a685377
             mutated_traits = self.mutate_offspring_traits()
             
             # Give child a slightly offset position
@@ -587,16 +551,6 @@
             child_y = max(0, min(self.model.height, self.pos[1] + offset_y))
             child_pos = (child_x, child_y)
             
-<<<<<<< HEAD
-            child = Bacterium(self.model, bacterial_type=self.bacterial_type)
-            # Apply mutations
-            child.enzyme = mutated_traits["enzyme"]
-            child.efflux = mutated_traits["efflux"]
-            child.membrane = mutated_traits["membrane"]
-            child.repair = mutated_traits["repair"]
-            # Defer adding to model until after stepping through all agents
-            self.model.new_agents.append((child, child_pos))
-=======
             child = Bacterium(self.model, pos=child_pos, bacterial_type=self.bacterial_type)
             
             # Apply mutations with repair-dependent rate
@@ -607,8 +561,7 @@
             
             child.energy = self.energy  # Give child half energy
             
-            self.model.new_agents.append(child)
->>>>>>> 1a685377
+            self.model.new_agents.append(child, child_pos)
 
     def advance(self):
         # placeholder if later one wants two-phase updates
@@ -681,11 +634,10 @@
         # HGT toggle
         self.enable_hgt = bool(enable_hgt)
 
-<<<<<<< HEAD
         # Tracking system
         self.tracked_bacteria = set()
         self.tracking_data = defaultdict(lambda: defaultdict(deque))
-=======
+        
         # Add tracking arrays for plotting
         self.history = {
             'steps': [],
@@ -693,7 +645,6 @@
             'total_food': [],
             'avg_energy': []
         }
->>>>>>> 1a685377
 
     def next_id(self):
         nid = self._next_id
@@ -969,7 +920,6 @@
         self.steps_accumulator = 0.0
         self.animation = None
         
-<<<<<<< HEAD
         # Tracking list state - to avoid unnecessary updates
         self.last_bacteria_list_hash = None
         
@@ -978,7 +928,6 @@
         
         # Setup matplotlib figure
         self.fig, self.ax = plt.subplots(figsize=(6, 6))
-=======
         # Setup matplotlib figure with four subplots (1x4 layout)
         self.fig = plt.figure(figsize=(16, 4))
         gs = self.fig.add_gridspec(1, 4)
@@ -1013,7 +962,6 @@
         # Adjust layout
         self.fig.tight_layout()
         
->>>>>>> 1a685377
         self.scat = None
         self.highlight_scat = None  # Separate scatter for highlighted bacterium
         self.im_food = None
@@ -1526,7 +1474,6 @@
         except Exception as e:
             print(f"Error updating bacteria list: {e}")
 
-<<<<<<< HEAD
     def on_bacteria_select(self, event):
         """Handle bacteria selection from listbox"""
         # Selection is handled by view button
@@ -1566,7 +1513,6 @@
                 self.root.update()
             except Exception as e:
                 print(f"Error pumping Tk events: {e}")
-=======
         # Update main simulation view
         try:
             food_img = np.rot90(self.model.food_field)
@@ -1615,7 +1561,6 @@
         )
         self.update_stats_display()
         return (self.scat,)
->>>>>>> 1a685377
 
     def run(self):
         """Run the simulation with visualization"""
@@ -1724,20 +1669,6 @@
 
 
 if __name__ == "__main__":
-<<<<<<< HEAD
     model = BacteriaModel()
     ui = SimulatorUI(model)
-    ui.run()
-=======
-    main()
-# Entrypoint
-# -----------------------
-def main():
-    model = BacteriaModel(N=INITIAL_BACTERIA)
-    ui = SimulatorUI(model)
-    ui.run()
-
-
-if __name__ == "__main__":
-    main()
->>>>>>> 1a685377
+    ui.run()